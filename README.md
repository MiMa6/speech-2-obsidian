# 🎙️ Voice-to-Text Obsidian Helper

Turn your voice into Obsidian notes! This Python-based tool makes it super easy to record your thoughts and automatically transcribe them into your Obsidian vault.

## ✨ Features

- 🎤 Smart voice 2 memos
- ⚡ Quick and easy command-line interface
- 📝 Automatic note creation in your Obsidian vault
- 🎯 Intelligent file organization for both audio and transcripts
<<<<<<< HEAD
- 📱 Process iPhone Voice Memos directly
- ⚡ Quick and easy command-line interface
=======
- 🤖 AI-powered transcription using OpenAI's latest Speech to Text models
>>>>>>> 2706faf3

## 🚀 Getting Started

### 📋 Prerequisites

- Python 3.9 or higher
- An OpenAI API key
- Obsidian vault set up on your system
- A working microphone
- (Optional) Access to iPhone Voice Memos on macOS

### 🛠️ Installation

1. Clone this repository:

```bash
git clone https://github.com/MiMa6/speech-2-obsidian.git
cd speech-2-obsidian
```

2. Create and activate a virtual environment:

```bash
python -m venv .venv
source .venv/bin/activate  # On macOS/Linux
```

3. Install required packages:

```bash
pip install -r requirements.txt
```

4. Create a `.env` file in the project root:

```env
OPENAI_API_KEY=your-api-key-here
OBSIDIAN_VAULT_PATH=/path/to/your/vault
USER_PATH==/Users/you
VOICE_MEMOS_DIR=/path/to/voice/memos  # For iPhone Voice Memos feature
```

5. Config your microphone

Edit `src/config.py` and update the `AudioConfig` settings:

```Python
MICROPHONE_NAME = "Your Microphone Name"  # For example "External USB Microphone"
```

## 🎮 Usage

1. Run the script:

```bash
python speech_to_text.py
```

2. Choose your action:

   - Press `1` to start recording
   - Press `2` to quit
   - Press `3` to process existing obsidian audio files
   - Press `4` to process latest iPhone voice memo

3. When recording:
   - Start speaking naturally
   - The recording will automatically stop after 2 seconds of silence
   - Your audio will be transcribed and saved to your Obsidian vault

## 📁 Project Structure

```
.
├── src/
│   ├── audio_recorder.py    # Handles voice recording
│   ├── transcriber.py       # Manages OpenAI transcription
│   ├── file_manager.py      # Handles file operations
│   ├── voice_memos.py       # Processes iPhone Voice Memos
│   ├── config.py           # Centralized configuration
│   └── __init__.py
├── logs/                   # Application logs
├── speech_to_text.py       # Main script
├── requirements.txt
└── .env
```

## 🎯 How It Works

1. 🎤 **Recording**: Uses your configured microphone to capture audio
2. 🤖 **Processing**: Automatically detects silence to stop recording
3. ✨ **Transcription**: Sends audio to OpenAI's Whisper model for accurate transcription
4. 📱 **Voice Memos**: Finds and processes the latest iPhone voice memo
5. 📝 **Organization**:
   - Transcripts go to `[vault]/Audios/SpeechToText/`
   - Original recordings move to `[vault]/Audios/Translated/`

## 🔧 Configuration

Configuration is managed using Pydantic for robust validation and type safety:

- `Settings`: Environment variables and app settings (in `src/settings.py`)
- `AudioConfig`: Recording settings (silence threshold, duration, etc.)
- `FileConfig`: File naming and directory structures
- `LogConfig`: Logging settings and rotation

All configuration classes use Pydantic's validation to ensure type safety and proper value constraints.

### 📝 Logging

Logs are automatically saved in the `logs/` directory<|MERGE_RESOLUTION|>--- conflicted
+++ resolved
@@ -8,12 +8,9 @@
 - ⚡ Quick and easy command-line interface
 - 📝 Automatic note creation in your Obsidian vault
 - 🎯 Intelligent file organization for both audio and transcripts
-<<<<<<< HEAD
+- 🤖 AI-powered transcription using OpenAI's latest Speech to Text models
 - 📱 Process iPhone Voice Memos directly
 - ⚡ Quick and easy command-line interface
-=======
-- 🤖 AI-powered transcription using OpenAI's latest Speech to Text models
->>>>>>> 2706faf3
 
 ## 🚀 Getting Started
 
